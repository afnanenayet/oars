--- conflicted
+++ resolved
@@ -9,12 +9,7 @@
 ///
 /// The Bush construction technique, as described by Art Owen in his currently unpublished Monte
 /// Carlo textbook. In Chapter 10.4, he describes the Bush construction technique.
-<<<<<<< HEAD
-pub struct Bush<T: OAInteger> {
-=======
-pub struct Bush<T: Integer>
-{
->>>>>>> 4caff769
+pub struct Bush<T: Integer> {
     /// The strength of the orthogonal array. It *must* be a prime number.
     pub prime_base: T,
 
@@ -26,12 +21,7 @@
     pub dimensions: T,
 }
 
-<<<<<<< HEAD
-impl<T: OAInteger> Bush<T> {
-=======
-impl<T: Integer> Bush<T>
-{
->>>>>>> 4caff769
+impl<T: Integer> Bush<T> {
     /// Verify the parameters for Bush construction. This checks to see whether the prime base
     /// is valid and returns whether the parameters are correct.
     ///
@@ -55,12 +45,7 @@
     }
 }
 
-<<<<<<< HEAD
-impl<T: OAInteger> OAConstructor<T> for Bush<T> {
-=======
-impl<T: Integer> OAConstructor<T> for Bush<T>
-{
->>>>>>> 4caff769
+impl<T: Integer> OAConstructor<T> for Bush<T> {
     fn gen(&self) -> OAResult<T> {
         if !self.verify_params() {
             return Err(OAConstructionError::new(
